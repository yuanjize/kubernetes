<!-- BEGIN MUNGE: UNVERSIONED_WARNING -->


<!-- END MUNGE: UNVERSIONED_WARNING -->

<<<<<<< HEAD
# Kubernetes User Guide: Managing Applications: Configuring and launching containers

**Table of Contents**
<!-- BEGIN MUNGE: GENERATED_TOC -->

- [Kubernetes User Guide: Managing Applications: Configuring and launching containers](#kubernetes-user-guide-managing-applications-configuring-and-launching-containers)
  - [Configuration in Kubernetes](#configuration-in-kubernetes)
  - [Launching a container using a configuration file](#launching-a-container-using-a-configuration-file)
  - [Validating configuration](#validating-configuration)
  - [Environment variables and variable expansion](#environment-variables-and-variable-expansion)
  - [Viewing pod status](#viewing-pod-status)
  - [Viewing pod output](#viewing-pod-output)
  - [Deleting pods](#deleting-pods)
  - [What's next?](#whats-next)

<!-- END MUNGE: GENERATED_TOC -->

## Configuration in Kubernetes

In addition to the imperative-style commands, such as `kubectl run` and `kubectl expose`, described [elsewhere](quick-start.md), Kubernetes supports declarative configuration. Often times, configuration files are preferable to imperative commands, since they can be checked into version control and changes to the files can be code reviewed, which is especially important for more complex configurations, producing a more robust, reliable and archival system.

In the declarative style, all configuration is stored in YAML or JSON configuration files using Kubernetes's API resource schemas as the configuration schemas. `kubectl` can create, update, delete, and get API resources. The `apiVersion` (currently “v1”), resource `kind`, and resource `name` are used by `kubectl` to construct the appropriate API path to invoke for the specified operation.

## Launching a container using a configuration file

Kubernetes executes containers in [*Pods*](pods.md). A pod containing a simple Hello World container can be specified in YAML as follows:

```yaml
apiVersion: v1
kind: Pod
metadata:
  name: hello-world
spec:  # specification of the pod’s contents
  restartPolicy: Never
  containers:
  - name: hello
    image: "ubuntu:14.04"
    command: ["/bin/echo","hello”,”world"]
```

The value of `metadata.name`, `hello-world`, will be the name of the pod resource created, and must be unique within the cluster, whereas `containers[0].name` is just a nickname for the container within that pod. `image` is the name of the Docker image, which Kubernetes expects to be able to pull from a registry, the [Docker Hub](https://registry.hub.docker.com/) by default.

`restartPolicy: Never` indicates that we just want to run the container once and then terminate the pod.

The [`command`](containers.md#containers-and-commands) overrides the Docker container’s `Entrypoint`. Command arguments (corresponding to Docker’s `Cmd`) may be specified using `args`, as follows:

```yaml
    command: ["/bin/echo"]
    args: ["hello","world"]
```

This pod can be created using the `create` command:

```console
$ kubectl create -f ./hello-world.yaml
pods/hello-world
```

`kubectl` prints the resource type and name of the resource created when successful.

## Validating configuration

We enable validation by default in `kubectl` since v1.1.

Let’s say you specified `entrypoint` instead of `command`. You’d see output as follows:

```console
error validating "./hello-world.yaml": error validating data: found invalid field Entrypoint for v1.Container; if you choose to ignore these errors, turn validation off with --validate=false
```

Using `kubectl create --validate=false` to turn validation off, it creates the resource anyway, unless a required field is absent or a field value is invalid. Unknown API fields are ignored, so be careful. This pod was created, but with no `command`, which is an optional field, since the image may specify an `Entrypoint`.
View the [Pod API
object](https://htmlpreview.github.io/?https://github.com/kubernetes/kubernetes/blob/release-1.2/docs/api-reference/v1/definitions.html#_v1_pod)
to see the list of valid fields.

## Environment variables and variable expansion

Kubernetes [does not automatically run commands in a shell](https://github.com/kubernetes/kubernetes/wiki/User-FAQ#use-of-environment-variables-on-the-command-line) (not all images contain shells). If you would like to run your command in a shell, such as to expand environment variables (specified using `env`), you could do the following:

```yaml
apiVersion: v1
kind: Pod
metadata:
  name: hello-world
spec:  # specification of the pod’s contents
  restartPolicy: Never
  containers:
  - name: hello
    image: "ubuntu:14.04"
    env:
    - name: MESSAGE
      value: "hello world"
    command: ["/bin/sh","-c"]
    args: ["/bin/echo \"${MESSAGE}\""]
```

However, a shell isn’t necessary just to expand environment variables. Kubernetes will do it for you if you use [`$(ENVVAR)` syntax](../../docs/design/expansion.md):

```yaml
    command: ["/bin/echo"]
    args: ["$(MESSAGE)"]
```

## Viewing pod status

You can see the pod you created (actually all of your cluster's pods) using the `get` command.

If you’re quick, it will look as follows:

```console
$ kubectl get pods
NAME          READY     STATUS    RESTARTS   AGE
hello-world   0/1       Pending   0          0s
```

Initially, a newly created pod is unscheduled -- no node has been selected to run it. Scheduling happens after creation, but is fast, so you normally shouldn’t see pods in an unscheduled state unless there’s a problem.

After the pod has been scheduled, the image may need to be pulled to the node on which it was scheduled, if it hadn’t been pulled already. After a few seconds, you should see the container running:

```console
$ kubectl get pods
NAME          READY     STATUS    RESTARTS   AGE
hello-world   1/1       Running   0          5s
```

The `READY` column shows how many containers in the pod are running.

Almost immediately after it starts running, this command will terminate. `kubectl` shows that the container is no longer running and displays the exit status:

```console
$ kubectl get pods
NAME          READY     STATUS       RESTARTS   AGE
hello-world   0/1       ExitCode:0   0          15s
```

## Viewing pod output

You probably want to see the output of the command you ran. As with [`docker logs`](https://docs.docker.com/engine/reference/commandline/logs/), `kubectl logs` will show you the output:

```console
$ kubectl logs hello-world
hello world
```

## Deleting pods

When you’re done looking at the output, you should delete the pod:

```console
$ kubectl delete pod hello-world
pods/hello-world
```

As with `create`, `kubectl` prints the resource type and name of the resource deleted when successful.

You can also use the resource/name format to specify the pod:

```console
$ kubectl delete pods/hello-world
pods/hello-world
```

Terminated pods aren’t currently automatically deleted, so that you can observe their final status, so be sure to clean up your dead pods.

On the other hand, containers and their logs are eventually deleted automatically in order to free up disk space on the nodes.

## What's next?

[Learn about deploying continuously running applications.](deploying-applications.md)
=======
This file has moved to: http://kubernetes.github.io/docs/user-guide/configuring-containers/
>>>>>>> 7e9256b3




<!-- BEGIN MUNGE: IS_VERSIONED -->
<!-- TAG IS_VERSIONED -->
<!-- END MUNGE: IS_VERSIONED -->


<!-- BEGIN MUNGE: GENERATED_ANALYTICS -->
[![Analytics](https://kubernetes-site.appspot.com/UA-36037335-10/GitHub/docs/user-guide/configuring-containers.md?pixel)]()
<!-- END MUNGE: GENERATED_ANALYTICS --><|MERGE_RESOLUTION|>--- conflicted
+++ resolved
@@ -3,179 +3,7 @@
 
 <!-- END MUNGE: UNVERSIONED_WARNING -->
 
-<<<<<<< HEAD
-# Kubernetes User Guide: Managing Applications: Configuring and launching containers
-
-**Table of Contents**
-<!-- BEGIN MUNGE: GENERATED_TOC -->
-
-- [Kubernetes User Guide: Managing Applications: Configuring and launching containers](#kubernetes-user-guide-managing-applications-configuring-and-launching-containers)
-  - [Configuration in Kubernetes](#configuration-in-kubernetes)
-  - [Launching a container using a configuration file](#launching-a-container-using-a-configuration-file)
-  - [Validating configuration](#validating-configuration)
-  - [Environment variables and variable expansion](#environment-variables-and-variable-expansion)
-  - [Viewing pod status](#viewing-pod-status)
-  - [Viewing pod output](#viewing-pod-output)
-  - [Deleting pods](#deleting-pods)
-  - [What's next?](#whats-next)
-
-<!-- END MUNGE: GENERATED_TOC -->
-
-## Configuration in Kubernetes
-
-In addition to the imperative-style commands, such as `kubectl run` and `kubectl expose`, described [elsewhere](quick-start.md), Kubernetes supports declarative configuration. Often times, configuration files are preferable to imperative commands, since they can be checked into version control and changes to the files can be code reviewed, which is especially important for more complex configurations, producing a more robust, reliable and archival system.
-
-In the declarative style, all configuration is stored in YAML or JSON configuration files using Kubernetes's API resource schemas as the configuration schemas. `kubectl` can create, update, delete, and get API resources. The `apiVersion` (currently “v1”), resource `kind`, and resource `name` are used by `kubectl` to construct the appropriate API path to invoke for the specified operation.
-
-## Launching a container using a configuration file
-
-Kubernetes executes containers in [*Pods*](pods.md). A pod containing a simple Hello World container can be specified in YAML as follows:
-
-```yaml
-apiVersion: v1
-kind: Pod
-metadata:
-  name: hello-world
-spec:  # specification of the pod’s contents
-  restartPolicy: Never
-  containers:
-  - name: hello
-    image: "ubuntu:14.04"
-    command: ["/bin/echo","hello”,”world"]
-```
-
-The value of `metadata.name`, `hello-world`, will be the name of the pod resource created, and must be unique within the cluster, whereas `containers[0].name` is just a nickname for the container within that pod. `image` is the name of the Docker image, which Kubernetes expects to be able to pull from a registry, the [Docker Hub](https://registry.hub.docker.com/) by default.
-
-`restartPolicy: Never` indicates that we just want to run the container once and then terminate the pod.
-
-The [`command`](containers.md#containers-and-commands) overrides the Docker container’s `Entrypoint`. Command arguments (corresponding to Docker’s `Cmd`) may be specified using `args`, as follows:
-
-```yaml
-    command: ["/bin/echo"]
-    args: ["hello","world"]
-```
-
-This pod can be created using the `create` command:
-
-```console
-$ kubectl create -f ./hello-world.yaml
-pods/hello-world
-```
-
-`kubectl` prints the resource type and name of the resource created when successful.
-
-## Validating configuration
-
-We enable validation by default in `kubectl` since v1.1.
-
-Let’s say you specified `entrypoint` instead of `command`. You’d see output as follows:
-
-```console
-error validating "./hello-world.yaml": error validating data: found invalid field Entrypoint for v1.Container; if you choose to ignore these errors, turn validation off with --validate=false
-```
-
-Using `kubectl create --validate=false` to turn validation off, it creates the resource anyway, unless a required field is absent or a field value is invalid. Unknown API fields are ignored, so be careful. This pod was created, but with no `command`, which is an optional field, since the image may specify an `Entrypoint`.
-View the [Pod API
-object](https://htmlpreview.github.io/?https://github.com/kubernetes/kubernetes/blob/release-1.2/docs/api-reference/v1/definitions.html#_v1_pod)
-to see the list of valid fields.
-
-## Environment variables and variable expansion
-
-Kubernetes [does not automatically run commands in a shell](https://github.com/kubernetes/kubernetes/wiki/User-FAQ#use-of-environment-variables-on-the-command-line) (not all images contain shells). If you would like to run your command in a shell, such as to expand environment variables (specified using `env`), you could do the following:
-
-```yaml
-apiVersion: v1
-kind: Pod
-metadata:
-  name: hello-world
-spec:  # specification of the pod’s contents
-  restartPolicy: Never
-  containers:
-  - name: hello
-    image: "ubuntu:14.04"
-    env:
-    - name: MESSAGE
-      value: "hello world"
-    command: ["/bin/sh","-c"]
-    args: ["/bin/echo \"${MESSAGE}\""]
-```
-
-However, a shell isn’t necessary just to expand environment variables. Kubernetes will do it for you if you use [`$(ENVVAR)` syntax](../../docs/design/expansion.md):
-
-```yaml
-    command: ["/bin/echo"]
-    args: ["$(MESSAGE)"]
-```
-
-## Viewing pod status
-
-You can see the pod you created (actually all of your cluster's pods) using the `get` command.
-
-If you’re quick, it will look as follows:
-
-```console
-$ kubectl get pods
-NAME          READY     STATUS    RESTARTS   AGE
-hello-world   0/1       Pending   0          0s
-```
-
-Initially, a newly created pod is unscheduled -- no node has been selected to run it. Scheduling happens after creation, but is fast, so you normally shouldn’t see pods in an unscheduled state unless there’s a problem.
-
-After the pod has been scheduled, the image may need to be pulled to the node on which it was scheduled, if it hadn’t been pulled already. After a few seconds, you should see the container running:
-
-```console
-$ kubectl get pods
-NAME          READY     STATUS    RESTARTS   AGE
-hello-world   1/1       Running   0          5s
-```
-
-The `READY` column shows how many containers in the pod are running.
-
-Almost immediately after it starts running, this command will terminate. `kubectl` shows that the container is no longer running and displays the exit status:
-
-```console
-$ kubectl get pods
-NAME          READY     STATUS       RESTARTS   AGE
-hello-world   0/1       ExitCode:0   0          15s
-```
-
-## Viewing pod output
-
-You probably want to see the output of the command you ran. As with [`docker logs`](https://docs.docker.com/engine/reference/commandline/logs/), `kubectl logs` will show you the output:
-
-```console
-$ kubectl logs hello-world
-hello world
-```
-
-## Deleting pods
-
-When you’re done looking at the output, you should delete the pod:
-
-```console
-$ kubectl delete pod hello-world
-pods/hello-world
-```
-
-As with `create`, `kubectl` prints the resource type and name of the resource deleted when successful.
-
-You can also use the resource/name format to specify the pod:
-
-```console
-$ kubectl delete pods/hello-world
-pods/hello-world
-```
-
-Terminated pods aren’t currently automatically deleted, so that you can observe their final status, so be sure to clean up your dead pods.
-
-On the other hand, containers and their logs are eventually deleted automatically in order to free up disk space on the nodes.
-
-## What's next?
-
-[Learn about deploying continuously running applications.](deploying-applications.md)
-=======
 This file has moved to: http://kubernetes.github.io/docs/user-guide/configuring-containers/
->>>>>>> 7e9256b3
 
 
 
