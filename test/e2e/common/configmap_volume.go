--- conflicted
+++ resolved
@@ -735,8 +735,7 @@
 		fileModeRegexp := framework.GetFileModeRegex("/etc/configmap-volume/path/to/data-2", itemMode)
 		output = append(output, fileModeRegexp)
 	}
-<<<<<<< HEAD
-	f.TestContainerOutput("consume configMaps", pod, 0, output)
+	f.TestContainerOutputRegexp("consume configMaps", pod, 0, output)
 }
 
 func createNonOptionalConfigMapPod(f *framework.Framework, volumeMountPath, podName string) error {
@@ -849,7 +848,4 @@
 	By("Creating the pod")
 	pod = f.PodClient().Create(pod)
 	return f.WaitForPodRunning(pod.Name)
-=======
-	f.TestContainerOutputRegexp("consume configMaps", pod, 0, output)
->>>>>>> 0df9c0ad
 }